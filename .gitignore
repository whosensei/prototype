--- conflicted
+++ resolved
@@ -39,9 +39,5 @@
 # typescript
 *.tsbuildinfo
 next-env.d.ts
-<<<<<<< HEAD
-
 /audio-recordings
-=======
-.env
->>>>>>> 623c2d69
+.env